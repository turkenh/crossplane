--- conflicted
+++ resolved
@@ -392,9 +392,6 @@
           username: ${{ secrets.DOCKER_USR }}
           password: ${{ secrets.DOCKER_PSW }}
 
-<<<<<<< HEAD
-      - name: Publish Artifacts to DockerHub
-=======
       - name: Login to Upbound
         uses: docker/login-action@343f7c4344506bcbf9b4de18042ae17996df046d # v3
         if: env.UPBOUND_MARKETPLACE_PUSH_ROBOT_USR != ''
@@ -403,8 +400,7 @@
           username: ${{ secrets.UPBOUND_MARKETPLACE_PUSH_ROBOT_USR }}
           password: ${{ secrets.UPBOUND_MARKETPLACE_PUSH_ROBOT_PSW }}
 
-      - name: Publish Artifacts to S3, Marketplace, DockerHub
->>>>>>> 4f5dd502
+      - name: Publish Artifacts to Marketplace, DockerHub
         run: make -j2 publish BRANCH_NAME=${GITHUB_REF##*/}
 
       - name: Promote Artifacts in DockerHub
