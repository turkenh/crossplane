name: CI

on:
  push:
    branches:
      - main
      - release-*
  pull_request: {}
  workflow_dispatch: {}

env:
  # Common versions
  EARTHLY_VERSION: '0.8.13'

  # Force Earthly to use color output
  FORCE_COLOR: "1"

  # Common users. We can't run a step 'if secrets.DOCKER_USR != ""' but we can run
  # a step 'if env.DOCKER_USR' != ""', so we copy these to succinctly test whether
  # credentials have been provided before trying to run steps that need them.
  DOCKER_USR: ${{ secrets.DOCKER_USR }}
  UPBOUND_MARKETPLACE_PUSH_ROBOT_USR: ${{ secrets.UPBOUND_MARKETPLACE_PUSH_ROBOT_USR }}
  XPKG_ACCESS_ID: ${{ secrets.XPKG_ACCESS_ID }}


jobs:
  check-diff:
    runs-on: ubuntu-22.04

    steps:
      - name: Checkout
        uses: actions/checkout@692973e3d937129bcbf40652eb9f2f61becf3332 # v4

      - name: Setup Earthly
        uses: earthly/actions-setup@v1
        with:
          github-token: ${{ secrets.GITHUB_TOKEN }}
          version: ${{ env.EARTHLY_VERSION }}

      - name: Login to DockerHub
        uses: docker/login-action@0d4c9c5ea7693da7b068278f7b52bda2a190a446 # v3
        if: env.DOCKER_USR != ''
        with:
          username: ${{ secrets.DOCKER_USR }}
          password: ${{ secrets.DOCKER_PSW }}

      - name: Login to GitHub Container Registry
        uses: docker/login-action@0d4c9c5ea7693da7b068278f7b52bda2a190a446 # v3
        with:
          registry: ghcr.io
          username: ${{ github.actor }}
          password: ${{ secrets.GITHUB_TOKEN }}

      - name: Configure Earthly to Push Cache to GitHub Container Registry
        if: github.ref == 'refs/heads/main'
        run: |
          echo "EARTHLY_PUSH=true" >> $GITHUB_ENV
          echo "EARTHLY_MAX_REMOTE_CACHE=true" >> $GITHUB_ENV

      - name: Generate Files
        run: earthly --strict --remote-cache ghcr.io/upbound/crossplane-earthly-cache:${{ github.job }} +generate

      - name: Count Changed Files
        id: changed_files
        run: echo "count=$(git status --porcelain | wc -l)" >> $GITHUB_OUTPUT

      - name: Fail if Files Changed
        if: steps.changed_files.outputs.count != 0
        uses: actions/github-script@60a0d83039c74a4aee543508d2ffcb1c3799cdea # v7
        with:
          script: core.setFailed('Found changed files after running earthly +generate.')

  lint:
    runs-on: ubuntu-22.04

    steps:
      - name: Checkout
        uses: actions/checkout@692973e3d937129bcbf40652eb9f2f61becf3332 # v4

      - name: Setup Earthly
        uses: earthly/actions-setup@v1
        with:
          github-token: ${{ secrets.GITHUB_TOKEN }}
          version: ${{ env.EARTHLY_VERSION }}

      - name: Login to DockerHub
        uses: docker/login-action@0d4c9c5ea7693da7b068278f7b52bda2a190a446 # v3
        if: env.DOCKER_USR != ''
        with:
          username: ${{ secrets.DOCKER_USR }}
          password: ${{ secrets.DOCKER_PSW }}

      - name: Login to GitHub Container Registry
        uses: docker/login-action@0d4c9c5ea7693da7b068278f7b52bda2a190a446 # v3
        with:
          registry: ghcr.io
          username: ${{ github.actor }}
          password: ${{ secrets.GITHUB_TOKEN }}

      - name: Configure Earthly to Push Cache to GitHub Container Registry
        if: github.ref == 'refs/heads/main'
        run: |
          echo "EARTHLY_PUSH=true" >> $GITHUB_ENV
          echo "EARTHLY_MAX_REMOTE_CACHE=true" >> $GITHUB_ENV

      - name: Lint
        run: earthly --strict --remote-cache ghcr.io/upbound/crossplane-earthly-cache:${{ github.job }} +lint

  codeql:
    runs-on: ubuntu-22.04

    steps:
      - name: Checkout
        uses: actions/checkout@692973e3d937129bcbf40652eb9f2f61becf3332 # v4

      - name: Setup Earthly
        uses: earthly/actions-setup@v1
        with:
          github-token: ${{ secrets.GITHUB_TOKEN }}
          version: ${{ env.EARTHLY_VERSION }}

      - name: Login to DockerHub
        uses: docker/login-action@0d4c9c5ea7693da7b068278f7b52bda2a190a446 # v3
        if: env.DOCKER_USR != ''
        with:
          username: ${{ secrets.DOCKER_USR }}
          password: ${{ secrets.DOCKER_PSW }}

      - name: Login to GitHub Container Registry
        uses: docker/login-action@0d4c9c5ea7693da7b068278f7b52bda2a190a446 # v3
        with:
          registry: ghcr.io
          username: ${{ github.actor }}
          password: ${{ secrets.GITHUB_TOKEN }}

      - name: Configure Earthly to Push Cache to GitHub Container Registry
        if: github.ref == 'refs/heads/main'
        run: |
          echo "EARTHLY_PUSH=true" >> $GITHUB_ENV
          echo "EARTHLY_MAX_REMOTE_CACHE=true" >> $GITHUB_ENV

      - name: Run CodeQL
        run: earthly --strict --remote-cache ghcr.io/upbound/crossplane-earthly-cache:${{ github.job }} +ci-codeql

      - name: Upload CodeQL Results to GitHub
        uses: github/codeql-action/upload-sarif@f079b8493333aace61c81488f8bd40919487bd9f # v3
        with:
          sarif_file: '_output/codeql/go.sarif'


  trivy-scan-fs:
    runs-on: ubuntu-22.04
    steps:
      - name: Checkout
        uses: actions/checkout@692973e3d937129bcbf40652eb9f2f61becf3332 # v4

      - name: Run Trivy vulnerability scanner in fs mode
        uses: aquasecurity/trivy-action@fd25fed6972e341ff0007ddb61f77e88103953c2 # 0.21.0
        with:
          scan-type: 'fs'
          ignore-unfixed: true
          skip-dirs: design
          scan-ref: '.'
          severity: 'CRITICAL,HIGH'
          format: sarif
          output: 'trivy-results.sarif'

      - name: Upload Trivy Results to GitHub
        uses: github/codeql-action/upload-sarif@f079b8493333aace61c81488f8bd40919487bd9f # v3
        with:
          sarif_file: 'trivy-results.sarif'

  unit-tests:
    runs-on: ubuntu-22.04

    steps:
      - name: Checkout
        uses: actions/checkout@692973e3d937129bcbf40652eb9f2f61becf3332 # v4

      - name: Setup Earthly
        uses: earthly/actions-setup@v1
        with:
          github-token: ${{ secrets.GITHUB_TOKEN }}
          version: ${{ env.EARTHLY_VERSION }}

      - name: Login to DockerHub
        uses: docker/login-action@0d4c9c5ea7693da7b068278f7b52bda2a190a446 # v3
        if: env.DOCKER_USR != ''
        with:
          username: ${{ secrets.DOCKER_USR }}
          password: ${{ secrets.DOCKER_PSW }}

      - name: Login to GitHub Container Registry
        uses: docker/login-action@0d4c9c5ea7693da7b068278f7b52bda2a190a446 # v3
        with:
          registry: ghcr.io
          username: ${{ github.actor }}
          password: ${{ secrets.GITHUB_TOKEN }}

      - name: Configure Earthly to Push Cache to GitHub Container Registry
        if: github.ref == 'refs/heads/main'
        run: |
          echo "EARTHLY_PUSH=true" >> $GITHUB_ENV
          echo "EARTHLY_MAX_REMOTE_CACHE=true" >> $GITHUB_ENV

      - name: Run Unit Tests
        run: earthly --strict --remote-cache ghcr.io/upbound/crossplane-earthly-cache:${{ github.job }} +test

      - name: Publish Unit Test Coverage
        uses: codecov/codecov-action@125fc84a9a348dbcf27191600683ec096ec9021c # v4
        with:
          flags: unittests
          file: _output/tests/coverage.txt
          token: ${{ secrets.CODECOV_TOKEN }}

  e2e-tests:
    runs-on: ubuntu-22.04
    strategy:
      fail-fast: false
      matrix:
        test-suite:
          - base
          - environment-configs
          - usage
          - ssa-claims
          - realtime-compositions

    steps:
      - name: Checkout
        uses: actions/checkout@692973e3d937129bcbf40652eb9f2f61becf3332 # v4

      - name: Setup Earthly
        uses: earthly/actions-setup@v1
        with:
          github-token: ${{ secrets.GITHUB_TOKEN }}
          version: ${{ env.EARTHLY_VERSION }}

      - name: Login to DockerHub
        uses: docker/login-action@0d4c9c5ea7693da7b068278f7b52bda2a190a446 # v3
        if: env.DOCKER_USR != ''
        with:
          username: ${{ secrets.DOCKER_USR }}
          password: ${{ secrets.DOCKER_PSW }}

      - name: Login to GitHub Container Registry
        uses: docker/login-action@0d4c9c5ea7693da7b068278f7b52bda2a190a446 # v3
        with:
          registry: ghcr.io
          username: ${{ github.actor }}
          password: ${{ secrets.GITHUB_TOKEN }}

      - name: Configure Earthly to Push Cache to GitHub Container Registry
        if: github.ref == 'refs/heads/main'
        run: |
          echo "EARTHLY_PUSH=true" >> $GITHUB_ENV
          echo "EARTHLY_MAX_REMOTE_CACHE=true" >> $GITHUB_ENV

      - name: Run E2E Tests
        run: |
          earthly --strict --allow-privileged --remote-cache ghcr.io/upbound/crossplane-earthly-cache:${{ github.job }}-${{ matrix.test-suite}} \
            +e2e --FLAGS="-test.failfast -fail-fast --test-suite ${{ matrix.test-suite }}"

      - name: Publish E2E Test Flakes
        if: '!cancelled()'
        uses: buildpulse/buildpulse-action@d0d30f53585cf16b2e01811a5a753fd47968654a # v0.11.0
        with:
          account: 45158470
          repository: 147886080
          key: ${{ secrets.BUILDPULSE_ACCESS_KEY_ID }}
          secret: ${{ secrets.BUILDPULSE_SECRET_ACCESS_KEY }}
          path: _output/tests/e2e-tests.xml

  publish-artifacts:
    runs-on: ubuntu-22.04

    steps:
      - name: Cleanup Disk
        uses: jlumbroso/free-disk-space@54081f138730dfa15788a46383842cd2f914a1be # v1.3.1
        with:
          android: true
          dotnet: true
          haskell: true
          tool-cache: true
          swap-storage: false
          # This works, and saves ~5GiB, but takes ~2 minutes to do it.
          large-packages: false
          # TODO(negz): Does having these around avoid Earthly needing to pull
          # large images like golang?
          docker-images: false

      - name: Checkout
        uses: actions/checkout@692973e3d937129bcbf40652eb9f2f61becf3332 # v4
        with:
          fetch-depth: 0

      - name: Setup Earthly
        uses: earthly/actions-setup@v1
        with:
          github-token: ${{ secrets.GITHUB_TOKEN }}
          version: ${{ env.EARTHLY_VERSION }}

      - name: Login to DockerHub
        uses: docker/login-action@0d4c9c5ea7693da7b068278f7b52bda2a190a446 # v3
        if: env.DOCKER_USR != ''
        with:
          username: ${{ secrets.DOCKER_USR }}
          password: ${{ secrets.DOCKER_PSW }}

      - name: Login to Upbound
        uses: docker/login-action@0d4c9c5ea7693da7b068278f7b52bda2a190a446 # v3
        if: env.UPBOUND_MARKETPLACE_PUSH_ROBOT_USR != ''
        with:
          registry: xpkg.upbound.io/upbound
          username: ${{ secrets.UPBOUND_MARKETPLACE_PUSH_ROBOT_USR }}
          password: ${{ secrets.UPBOUND_MARKETPLACE_PUSH_ROBOT_PSW }}

<<<<<<< HEAD
      - name: Login to GitHub Container Registry
        uses: docker/login-action@0d4c9c5ea7693da7b068278f7b52bda2a190a446 # v3
        with:
          registry: ghcr.io
          username: ${{ github.actor }}
          password: ${{ secrets.GITHUB_TOKEN }}

      - name: Configure Earthly to Push Cache to GitHub Container Registry
        if: github.ref == 'refs/heads/main'
        run: echo "EARTHLY_MAX_REMOTE_CACHE=true" >> $GITHUB_ENV

      - name: Configure Earthly to Push Artifacts
        if: (github.ref == 'refs/heads/main' || startsWith(github.ref, 'refs/heads/release-')) && env.DOCKER_USR != '' && env.UPBOUND_MARKETPLACE_PUSH_ROBOT_USR != ''
        run: echo "EARTHLY_PUSH=true" >> $GITHUB_ENV

      - name: Set CROSSPLANE_VERSION GitHub Environment Variable
        run: earthly +ci-version
=======
      - name: Login to Spaces Artifacts Registry
        uses: docker/login-action@343f7c4344506bcbf9b4de18042ae17996df046d # v3
        if: env.XPKG_ACCESS_ID != ''
        with:
          registry: xpkg.upbound.io/spaces-artifacts
          username: ${{ secrets.XPKG_ACCESS_ID }}
          password: ${{ secrets.XPKG_TOKEN }}

      - name: Publish Artifacts to Marketplace, DockerHub
        run: make -j2 publish BRANCH_NAME=${GITHUB_REF##*/}
>>>>>>> e28f9fd3

      - name: Build and Push Artifacts
        run: earthly --strict --remote-cache ghcr.io/upbound/crossplane-earthly-cache:${{ github.job }} +ci-artifacts --CROSSPLANE_VERSION=${CROSSPLANE_VERSION}

      - name: Upload Artifacts to GitHub
        uses: actions/upload-artifact@65462800fd760344b1a7b4382951275a0abb4808 # v4
        with:
          name: output
          path: _output/**

  fuzz-test:
    runs-on: ubuntu-22.04

    steps:
      # TODO(negz): Can we make this use our Go build and dependency cache? It
      # seems to build Crossplane inside of a Docker image.
      - name: Build Fuzzers
        id: build
        uses: google/oss-fuzz/infra/cifuzz/actions/build_fuzzers@master
        with:
          oss-fuzz-project-name: "crossplane"
          language: go

      - name: Run Fuzzers
        uses: google/oss-fuzz/infra/cifuzz/actions/run_fuzzers@master
        with:
          oss-fuzz-project-name: "crossplane"
          fuzz-seconds: 300
          language: go

      - name: Upload Crash
        uses: actions/upload-artifact@65462800fd760344b1a7b4382951275a0abb4808 # v4
        if: failure() && steps.build.outcome == 'success'
        with:
          name: artifacts
          path: ./out/artifacts

  protobuf-schemas:
    runs-on: ubuntu-22.04

    steps:
      - name: Checkout
        uses: actions/checkout@692973e3d937129bcbf40652eb9f2f61becf3332 # v4

      - name: Setup Buf
        uses: bufbuild/buf-setup-action@v1
<<<<<<< HEAD
        with:
          github_token: ${{ secrets.GITHUB_TOKEN }}
=======
>>>>>>> e28f9fd3

      - name: Lint Protocol Buffers
        uses: bufbuild/buf-lint-action@v1
        with:
          input: apis

      # buf-breaking-action doesn't support branches
      # https://github.com/bufbuild/buf-push-action/issues/34
      - name: Detect Breaking Changes in Protocol Buffers
        uses: bufbuild/buf-breaking-action@a074e988ee34efcd4927079e79c611f428354c01 # v1
        # We want to run this for the main branch, and PRs against main.
        if: ${{ github.ref == 'refs/heads/main' || github.base_ref == 'main' }}
        with:
          input: apis
          against: "https://github.com/${GITHUB_REPOSITORY}.git#branch=main,subdir=apis"

<<<<<<< HEAD
=======
      - name: Detect Breaking Changes in Protocol Buffers (Release Branch)
        uses: bufbuild/buf-breaking-action@a074e988ee34efcd4927079e79c611f428354c01 # v1
        # We want to run this only on release branches.
        if: ${{ startsWith(github.ref, 'refs/heads/release-') }}
        with:
          input: apis
          against: "https://github.com/${GITHUB_REPOSITORY}.git#branch=${GITHUB_REF_NAME},subdir=apis"

>>>>>>> e28f9fd3
      - name: Push Protocol Buffers to Buf Schema Registry
        if: ${{ github.repository == 'crossplane/crossplane' && github.ref == 'refs/heads/main' }}
        uses: bufbuild/buf-push-action@v1
        with:
          input: apis
          buf_token: ${{ secrets.BUF_TOKEN }}<|MERGE_RESOLUTION|>--- conflicted
+++ resolved
@@ -314,7 +314,14 @@
           username: ${{ secrets.UPBOUND_MARKETPLACE_PUSH_ROBOT_USR }}
           password: ${{ secrets.UPBOUND_MARKETPLACE_PUSH_ROBOT_PSW }}
 
-<<<<<<< HEAD
+      - name: Login to Spaces Artifacts Registry
+        uses: docker/login-action@343f7c4344506bcbf9b4de18042ae17996df046d # v3
+        if: env.XPKG_ACCESS_ID != ''
+        with:
+          registry: xpkg.upbound.io/spaces-artifacts
+          username: ${{ secrets.XPKG_ACCESS_ID }}
+          password: ${{ secrets.XPKG_TOKEN }}
+
       - name: Login to GitHub Container Registry
         uses: docker/login-action@0d4c9c5ea7693da7b068278f7b52bda2a190a446 # v3
         with:
@@ -332,18 +339,6 @@
 
       - name: Set CROSSPLANE_VERSION GitHub Environment Variable
         run: earthly +ci-version
-=======
-      - name: Login to Spaces Artifacts Registry
-        uses: docker/login-action@343f7c4344506bcbf9b4de18042ae17996df046d # v3
-        if: env.XPKG_ACCESS_ID != ''
-        with:
-          registry: xpkg.upbound.io/spaces-artifacts
-          username: ${{ secrets.XPKG_ACCESS_ID }}
-          password: ${{ secrets.XPKG_TOKEN }}
-
-      - name: Publish Artifacts to Marketplace, DockerHub
-        run: make -j2 publish BRANCH_NAME=${GITHUB_REF##*/}
->>>>>>> e28f9fd3
 
       - name: Build and Push Artifacts
         run: earthly --strict --remote-cache ghcr.io/upbound/crossplane-earthly-cache:${{ github.job }} +ci-artifacts --CROSSPLANE_VERSION=${CROSSPLANE_VERSION}
@@ -390,11 +385,8 @@
 
       - name: Setup Buf
         uses: bufbuild/buf-setup-action@v1
-<<<<<<< HEAD
         with:
           github_token: ${{ secrets.GITHUB_TOKEN }}
-=======
->>>>>>> e28f9fd3
 
       - name: Lint Protocol Buffers
         uses: bufbuild/buf-lint-action@v1
@@ -411,17 +403,6 @@
           input: apis
           against: "https://github.com/${GITHUB_REPOSITORY}.git#branch=main,subdir=apis"
 
-<<<<<<< HEAD
-=======
-      - name: Detect Breaking Changes in Protocol Buffers (Release Branch)
-        uses: bufbuild/buf-breaking-action@a074e988ee34efcd4927079e79c611f428354c01 # v1
-        # We want to run this only on release branches.
-        if: ${{ startsWith(github.ref, 'refs/heads/release-') }}
-        with:
-          input: apis
-          against: "https://github.com/${GITHUB_REPOSITORY}.git#branch=${GITHUB_REF_NAME},subdir=apis"
-
->>>>>>> e28f9fd3
       - name: Push Protocol Buffers to Buf Schema Registry
         if: ${{ github.repository == 'crossplane/crossplane' && github.ref == 'refs/heads/main' }}
         uses: bufbuild/buf-push-action@v1
