name: Promote

on:
  workflow_dispatch:
    inputs:
      version:
        description: 'Release version (e.g. v0.1.0)'
        required: true
      channel:
        description: 'Release channel'
        required: true
        default: 'stable'

env:
  # Common users. We can't run a step 'if secrets.DOCKER_USR != ""' but we can run
  # a step 'if env.DOCKER_USR' != ""', so we copy these to succinctly test whether
  # credentials have been provided before trying to run steps that need them.
  DOCKER_USR: ${{ secrets.DOCKER_USR }}
<<<<<<< HEAD
=======
  UPBOUND_CROSSPLANE_ROBOT_USR: ${{ secrets.UPBOUND_CROSSPLANE_ROBOT_USR }}
  AWS_USR: ${{ secrets.AWS_USR }}
>>>>>>> 8af072a3

jobs:
  promote-artifacts:
    runs-on: ubuntu-18.04

    steps:
      - name: Checkout
        uses: actions/checkout@v2
        with:
          submodules: true

      - name: Fetch History
        run: git fetch --prune --unshallow

      - name: Login to DockerHub
        uses: docker/login-action@v1
        if: env.DOCKER_USR != ''
        with:
          username: ${{ secrets.DOCKER_USR }}
          password: ${{ secrets.DOCKER_PSW }}
        
      - name: Login to Upbound Registry
        uses: docker/login-action@v1
        if: env.UPBOUND_CROSSPLANE_ROBOT_USR != ''
        with:
          registry: registry.upbound.io
          username: ${{ secrets.UPBOUND_CROSSPLANE_ROBOT_USR }}
          password: ${{ secrets.UPBOUND_CROSSPLANE_ROBOT_PSW }}

<<<<<<< HEAD
      - name: Promote Artifacts in Docker Hub
=======
      - name: Promote Artifacts in S3, DockerHub, and Upbound Registry
        if: env.AWS_USR != '' && env.DOCKER_USR != '' && env.UPBOUND_CROSSPLANE_ROBOT_USR != ''
>>>>>>> 8af072a3
        run: make -j2 promote BRANCH_NAME=${GITHUB_REF##*/}
        env:
          VERSION: ${{ github.event.inputs.version }}
          CHANNEL: ${{ github.event.inputs.channel }}<|MERGE_RESOLUTION|>--- conflicted
+++ resolved
@@ -16,11 +16,6 @@
   # a step 'if env.DOCKER_USR' != ""', so we copy these to succinctly test whether
   # credentials have been provided before trying to run steps that need them.
   DOCKER_USR: ${{ secrets.DOCKER_USR }}
-<<<<<<< HEAD
-=======
-  UPBOUND_CROSSPLANE_ROBOT_USR: ${{ secrets.UPBOUND_CROSSPLANE_ROBOT_USR }}
-  AWS_USR: ${{ secrets.AWS_USR }}
->>>>>>> 8af072a3
 
 jobs:
   promote-artifacts:
@@ -41,21 +36,8 @@
         with:
           username: ${{ secrets.DOCKER_USR }}
           password: ${{ secrets.DOCKER_PSW }}
-        
-      - name: Login to Upbound Registry
-        uses: docker/login-action@v1
-        if: env.UPBOUND_CROSSPLANE_ROBOT_USR != ''
-        with:
-          registry: registry.upbound.io
-          username: ${{ secrets.UPBOUND_CROSSPLANE_ROBOT_USR }}
-          password: ${{ secrets.UPBOUND_CROSSPLANE_ROBOT_PSW }}
 
-<<<<<<< HEAD
-      - name: Promote Artifacts in Docker Hub
-=======
-      - name: Promote Artifacts in S3, DockerHub, and Upbound Registry
-        if: env.AWS_USR != '' && env.DOCKER_USR != '' && env.UPBOUND_CROSSPLANE_ROBOT_USR != ''
->>>>>>> 8af072a3
+      - name: Promote Artifacts in DockerHub
         run: make -j2 promote BRANCH_NAME=${GITHUB_REF##*/}
         env:
           VERSION: ${{ github.event.inputs.version }}
