name: Promote

on:
  workflow_dispatch:
    inputs:
      version:
        description: 'Release version (e.g. v0.1.0)'
        required: true
      channel:
        description: 'Release channel'
        required: true
        default: 'stable'
      # Note: For pre-releases, we want to promote the pre-release version to
      # the (stable) channel, but not set it as the "current" version.
      # See: https://github.com/upbound/build/pull/243
      pre-release:
        type: boolean
        description: 'This is a pre-release'
        required: true
        default: false

env:
  # Common versions
  GO_VERSION: '1.21.3'

  # Common users. We can't run a step 'if secrets.AWS_USR != ""' but we can run
  # a step 'if env.AWS_USR' != ""', so we copy these to succinctly test whether
  # credentials have been provided before trying to run steps that need them.
  DOCKER_USR: ${{ secrets.DOCKER_USR }}

jobs:
  promote-artifacts:
    runs-on: ubuntu-22.04

    steps:
      - name: Checkout
        uses: actions/checkout@b4ffde65f46336ab88eb53be808477a3936bae11 # v4
        with:
          submodules: true

      - name: Setup Go
        uses: actions/setup-go@93397bea11091df50f3d7e59dc26a7711a8bcfbe # v4
        with:
          go-version: ${{ env.GO_VERSION }}

      - name: Fetch History
        run: git fetch --prune --unshallow

      - name: Login to DockerHub
        uses: docker/login-action@343f7c4344506bcbf9b4de18042ae17996df046d # v3
        if: env.DOCKER_USR != ''
        with:
          username: ${{ secrets.DOCKER_USR }}
          password: ${{ secrets.DOCKER_PSW }}

<<<<<<< HEAD
      - name: Promote Artifacts in DockerHub
        run: make -j2 promote BRANCH_NAME=${GITHUB_REF##*/}
        env:
          VERSION: ${{ github.event.inputs.version }}
          CHANNEL: ${{ github.event.inputs.channel }}
=======
      - name: Login to Upbound
        uses: docker/login-action@343f7c4344506bcbf9b4de18042ae17996df046d # v3
        if: env.UPBOUND_MARKETPLACE_PUSH_ROBOT_USR != ''
        with:
          registry: xpkg.upbound.io
          username: ${{ secrets.UPBOUND_MARKETPLACE_PUSH_ROBOT_USR }}
          password: ${{ secrets.UPBOUND_MARKETPLACE_PUSH_ROBOT_PSW }}

      - name: Promote Artifacts in S3, DockerHub, and Upbound Registry
        if: env.AWS_USR != '' && env.DOCKER_USR != '' && env.UPBOUND_MARKETPLACE_PUSH_ROBOT_USR != ''
        run: make -j2 promote BRANCH_NAME=${GITHUB_REF##*/}
        env:
          VERSION: ${{ github.event.inputs.version }}
          CHANNEL: ${{ github.event.inputs.channel }}
          PRE_RELEASE: ${{ github.event.inputs.pre-release }}
          AWS_ACCESS_KEY_ID: ${{ secrets.AWS_USR }}
          AWS_SECRET_ACCESS_KEY: ${{ secrets.AWS_PSW }}
          AWS_DEFAULT_REGION: us-east-1
>>>>>>> 4f5dd502
<|MERGE_RESOLUTION|>--- conflicted
+++ resolved
@@ -53,13 +53,6 @@
           username: ${{ secrets.DOCKER_USR }}
           password: ${{ secrets.DOCKER_PSW }}
 
-<<<<<<< HEAD
-      - name: Promote Artifacts in DockerHub
-        run: make -j2 promote BRANCH_NAME=${GITHUB_REF##*/}
-        env:
-          VERSION: ${{ github.event.inputs.version }}
-          CHANNEL: ${{ github.event.inputs.channel }}
-=======
       - name: Login to Upbound
         uses: docker/login-action@343f7c4344506bcbf9b4de18042ae17996df046d # v3
         if: env.UPBOUND_MARKETPLACE_PUSH_ROBOT_USR != ''
@@ -68,14 +61,9 @@
           username: ${{ secrets.UPBOUND_MARKETPLACE_PUSH_ROBOT_USR }}
           password: ${{ secrets.UPBOUND_MARKETPLACE_PUSH_ROBOT_PSW }}
 
-      - name: Promote Artifacts in S3, DockerHub, and Upbound Registry
-        if: env.AWS_USR != '' && env.DOCKER_USR != '' && env.UPBOUND_MARKETPLACE_PUSH_ROBOT_USR != ''
+      - name: Promote Artifacts in ockerHub, and Upbound Registry
+        if: env.DOCKER_USR != '' && env.UPBOUND_MARKETPLACE_PUSH_ROBOT_USR != ''
         run: make -j2 promote BRANCH_NAME=${GITHUB_REF##*/}
         env:
           VERSION: ${{ github.event.inputs.version }}
-          CHANNEL: ${{ github.event.inputs.channel }}
-          PRE_RELEASE: ${{ github.event.inputs.pre-release }}
-          AWS_ACCESS_KEY_ID: ${{ secrets.AWS_USR }}
-          AWS_SECRET_ACCESS_KEY: ${{ secrets.AWS_PSW }}
-          AWS_DEFAULT_REGION: us-east-1
->>>>>>> 4f5dd502
+          CHANNEL: ${{ github.event.inputs.channel }}