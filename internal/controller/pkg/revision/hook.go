--- conflicted
+++ resolved
@@ -116,11 +116,7 @@
 
 	// NOTE(hasheddan): we avoid fetching pull secrets and controller config as
 	// they aren't needed to delete Deployment, ServiceAccount, and Service.
-<<<<<<< HEAD
-	s, d, svc := buildProviderDeployment(pkgProvider, pr, nil, h.namespace, []corev1.LocalObjectReference{}, h.providerIdentity)
-=======
-	s, d, svc, secSer, secCli := buildProviderDeployment(pkgProvider, pr, nil, h.namespace, []corev1.LocalObjectReference{})
->>>>>>> b5a4f49c
+	s, d, svc, secSer, secCli := buildProviderDeployment(pkgProvider, pr, nil, h.namespace, []corev1.LocalObjectReference{}, h.providerIdentity)
 	if err := h.client.Delete(ctx, d); resource.IgnoreNotFound(err) != nil {
 		return errors.Wrap(err, errDeleteProviderDeployment)
 	}
@@ -158,11 +154,7 @@
 	if err != nil {
 		return err
 	}
-<<<<<<< HEAD
-	s, d, svc := buildProviderDeployment(pkgProvider, pr, cc, h.namespace, append(pr.GetPackagePullSecrets(), ps...), h.providerIdentity)
-=======
-	s, d, svc, secSer, secCli := buildProviderDeployment(pkgProvider, pr, cc, h.namespace, append(pr.GetPackagePullSecrets(), ps...))
->>>>>>> b5a4f49c
+	s, d, svc, secSer, secCli := buildProviderDeployment(pkgProvider, pr, cc, h.namespace, append(pr.GetPackagePullSecrets(), ps...), h.providerIdentity)
 	if err := h.client.Apply(ctx, s); err != nil {
 		return errors.Wrap(err, errApplyProviderSA)
 	}
